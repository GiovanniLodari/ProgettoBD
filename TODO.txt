QUERY:
- Geolocalizzazione (con coordinate, se disponibili) dei disastri naturali tracciata in merito a Distribuzione geografica degli utenti (location) – capire da quali aree arrivano i dati
SELECT
   COALESCE(
            CAST(split(regexp_replace(coordinates.coordinates, '[ \\[\\]]', ''), ',')[1] AS DOUBLE),
            (
                CAST(regexp_extract(place.bounding_box.coordinates, '\\[\\[\\[-?\\d+\\.?\\d*,\\s*(-?\\d+\\.?\\d*)\\],.*,\\[-?\\d+\\.?\\d*,\\s*(-?\\d+\\.?\\d*)\\].*', 1) AS DOUBLE) +
                CAST(regexp_extract(place.bounding_box.coordinates, '\\[\\[\\[-?\\d+\\.?\\d*,\\s*-?\\d+\\.?\\d*\\],.*,\\[-?\\d+\\.?\\d*,\\s*(-?\\d+\\.?\\d*)\\].*', 2) AS DOUBLE)
            ) / 2
<<<<<<< HEAD
    ) AS Latitude,
   COALESCE(
            CAST(split(regexp_replace(coordinates.coordinates, '[ \\[\\]]', ''), ',')[0] AS DOUBLE),
            (
                CAST(regexp_extract(place.bounding_box.coordinates, '\\[\\[\\[(-?\\d+\\.?\\d*),\\s*-?\\d+\\.?\\d*\\],.*,\\[(-?\\d+\\.?\\d*),\\s*-?\\d+\\.?\\d*\\].*', 1) AS DOUBLE) +
                CAST(regexp_extract(place.bounding_box.coordinates, '\\[\\[\\[-?\\d+\\.?\\d*,\\s*-?\\d+\\.?\\d*\\],.*,\\[(-?\\d+\\.?\\d*),\\s*-?\\d+\\.?\\d*\\].*', 2) AS DOUBLE)
            ) / 2
        ) AS Longitude,
    place.name as Luogo,
    CASE
        WHEN LOWER(COALESCE(full_text, text)) RLIKE '\\b(sos|trapped|911|mayday)\\b' THEN 3 -- Massima Urgenza
        WHEN LOWER(COALESCE(full_text, text)) RLIKE '\\b(stuck|rescue|rising|surrounded)\\b' THEN 2 -- Alta Urgenza
        WHEN LOWER(COALESCE(full_text, text)) RLIKE '\\b(help|assistance)\\b' THEN 1 -- Urgenza Standard
        ELSE 0
    END AS PunteggioUrgenza,

    'Precise (GPS del Tweet)' AS TipoPosizione,
    COALESCE(full_text, text) AS TestoTweet,
    user.screen_name AS Utente,
    created_at AS Orario

FROM disasters
WHERE 
    COALESCE(full_text, text) RLIKE '(?i)\\b(need help|needs help|send help|please help|we are stuck|i am stuck|we are trapped|i am trapped|stuck in|trapped by|water is rising|sos|need rescue|send rescue|hit|hitted|#Fay|#Rescue|#911US)\\b'
    AND coordinates IS NOT NULL
    AND coordinates.coordinates IS NOT NULL

ORDER BY    
    Orario DESC,
    PunteggioUrgenza DESC; 
=======
   ) AS Latitude,
   COALESCE(
            CAST(split(regexp_replace(coordinates.coordinates, '[ \\[\\]]', ''), ',')[0] AS DOUBLE),
            (
               CAST(regexp_extract(place.bounding_box.coordinates, '\\[\\[\\[(-?\\d+\\.?\\d*),\\s*-?\\d+\\.?\\d*\\],.*,\\[(-?\\d+\\.?\\d*),\\s*-?\\d+\\.?\\d*\\].*', 1) AS DOUBLE) +
               CAST(regexp_extract(place.bounding_box.coordinates, '\\[\\[\\[-?\\d+\\.?\\d*,\\s*-?\\d+\\.?\\d*\\],.*,\\[(-?\\d+\\.?\\d*),\\s*-?\\d+\\.?\\d*\\].*', 2) AS DOUBLE)
            ) / 2
        ) AS Longitude,
   place.name as Luogo,
   CASE
      WHEN LOWER(COALESCE(full_text, text)) RLIKE '\\b(sos|trapped|911|mayday)\\b' THEN 3 -- Massima Urgenza
      WHEN LOWER(COALESCE(full_text, text)) RLIKE '\\b(stuck|rescue|rising|surrounded)\\b' THEN 2 -- Alta Urgenza
      WHEN LOWER(COALESCE(full_text, text)) RLIKE '\\b(help|assistance)\\b' THEN 1 -- Urgenza Standard
      ELSE 0
   END AS PunteggioUrgenza,

   COALESCE(full_text, text) AS TestoTweet,
   user.screen_name AS Utente,
   CONCAT(TO_DATE(CONCAT(SUBSTRING(created_at, 5, 7),  SUBSTRING(created_at, 27, 4)), 'MMM dd yyyy'), ' ', CONCAT(SUBSTRING(created_at, 12, 2), ':', SUBSTRING(created_at, 15, 2))) AS Data

FROM disasters
WHERE 
   COALESCE(full_text, text) RLIKE '(?i)\\b(need help|needs help|send help|please help|we are stuck|i am stuck|we are trapped|i am trapped|stuck in|trapped by|water is rising|sos|need rescue|send rescue|hit|hitted|#Fay|#Rescue|#911US)\\b'
   AND coordinates IS NOT NULL
   AND coordinates.coordinates IS NOT NULL

ORDER BY    
   PunteggioUrgenza DESC, Data ASC
>>>>>>> 205fee4e




- Analisi temporale (Volume di tweet per giorno/ora) (Eventi di disastro correlati a picchi di tweet) (Possibilità di costruire grafici temporali delle interazioni)
<<<<<<< HEAD
- Numero medio di like e retweet per utente o per tipo di tweet -> more: individua possibili bot

- Grado di engagement: originale vs retweet (retweeted_status)
SELECT
    user.name AS NomeAmplificatore,
    user.followers_count AS FollowerAmplificatore,
    user.verified AS AmplificatoreVerificato,

    favorite_count AS MiPiaceDelRetweet,
    retweet_count AS RetweetDelRetweet,
    reply_count  AS RisposteDelRetweet,
    quote_count AS CitazioniDelRetweet,
    (
        favorite_count +
        retweet_count +
        reply_count +
        quote_count
    ) AS InterazioniTotaliDelRetweet,

    retweeted_status.user.name AS NomeAutoreOriginale,
    retweeted_status.user.followers_count AS FollowerAutoreOriginale,
    retweeted_status.user.verified AS AutoreOriginaleVerificato,

    retweeted_status.favorite_count AS MiPiaceOriginale,
    retweeted_status.retweet_count AS RetweetOriginale,
    retweeted_status.reply_count AS RisposteOriginale,
    retweeted_status.quote_count AS CitazioniOriginale,
    (
        retweeted_status.favorite_count +
        retweeted_status.retweet_count +
        retweeted_status.reply_count +
        retweeted_status.quote_count
    ) AS InterazioniTotaliOriginale

=======
SELECT
   TO_DATE(CONCAT(SUBSTRING(created_at, 5, 7),  SUBSTRING(created_at, 27, 4)), 'MMM dd yyyy') AS Data,
   CONCAT(SUBSTRING(created_at, 12, 2), ':', SUBSTRING(created_at, 15, 2)) AS Orario,
   COUNT(*) AS Volume_Tweet
FROM disasters
WHERE created_at IS NOT NULL
GROUP BY Data, Orario
ORDER BY Data, Orario;



- Numero medio di like e retweet per utente: individua possibili bot
WITH stats AS (
    SELECT
        user.screen_name   AS Username,
        COUNT(*)           AS Num_Tweet,
        AVG(favorite_count) AS Media_Like_Ricevuti,
        AVG(retweet_count)  AS ReTweet_Da_Altri,
        SUM(CASE WHEN retweeted_status.id_str IS NOT NULL THEN 1 ELSE 0 END) AS Num_ReTweet,
        COUNT(*) AS Num_Tot,
        MAX(user.followers_count) AS Followers, 
        MAX(user.friends_count)   AS Following
    FROM disasters
    WHERE user.id_str IS NOT NULL
    GROUP BY user.screen_name
)
SELECT
    Username,
    Num_Tweet,
    Media_Like_Ricevuti,
    ReTweet_Da_Altri,
    Num_ReTweet,
    Num_ReTweet* 1.0 / Num_Tot AS Perc_Retweet,
    Followers,
    Following,
    CASE 
        WHEN Following > 0 THEN (Followers * 1.0 / Following)
        ELSE NULL
    END AS Ratio_Followers_Following
FROM stats
WHERE Num_Tweet > 100                -- alta attività
  AND Media_Like_Ricevuti < 1                 -- pochissimi like
  AND ReTweet_Da_Altri < 1              -- pochissimi retweet
  AND (Num_ReTweet* 1.0 / Num_Tot) > 0.9   -- quasi solo retweet
  AND (Following > 0 AND (Followers * 1.0 / Following) < 0.1) -- segue molti, seguito da pochi
ORDER BY Num_Tweet DESC;



- Grado di engagement: originale vs retweet (retweeted_status)
SELECT
   user.name AS NomeAmplificatore,
   user.followers_count AS FollowerAmplificatore,
   user.verified AS AmplificatoreVerificato,

   favorite_count AS MiPiaceDelRetweet,
   retweet_count AS RetweetDelRetweet,
   reply_count  AS RisposteDelRetweet,
   quote_count AS CitazioniDelRetweet,
   (
      favorite_count +
      retweet_count +
      reply_count +
      quote_count
   ) AS InterazioniTotaliDelRetweet,

   retweeted_status.user.name AS NomeAutoreOriginale,
   retweeted_status.user.followers_count AS FollowerAutoreOriginale,
   retweeted_status.user.verified AS AutoreOriginaleVerificato,

   retweeted_status.favorite_count AS MiPiaceOriginale,
   retweeted_status.retweet_count AS RetweetOriginale,
   retweeted_status.reply_count AS RisposteOriginale,
   retweeted_status.quote_count AS CitazioniOriginale,
   (
      retweeted_status.favorite_count +
      retweeted_status.retweet_count +
      retweeted_status.reply_count +
      retweeted_status.quote_count
   ) AS InterazioniTotaliOriginale

>>>>>>> 205fee4e
FROM disasters
WHERE retweeted_status IS NOT NULL
ORDER BY InterazioniTotaliOriginale DESC


- Parole più utilizzate (es. le parole utilizzate possono aumentare la visibilità del tweet?) (Analisi testuale sui contenuti dei tweet (es. presenza di parole chiave legate a disastri naturali))
WITH TweetFiltrati AS (
<<<<<<< HEAD
    SELECT
        COALESCE(retweeted_status.full_text, retweeted_status.text) AS testo_completo
    FROM disasters
    WHERE
        retweeted_status IS NOT NULL
        AND COALESCE(retweeted_status.full_text, retweeted_status.text) RLIKE '(?i)hurricane|emergency|help'
),
ParoleSingole AS (
    SELECT
        explode(split(lower(testo_completo), '\\s+')) AS parola
    FROM TweetFiltrati
)
SELECT
    parola_pulita,
    COUNT(*) AS frequenza
FROM (
    SELECT regexp_replace(parola, '[^a-zA-Zàèéìòù]', '') AS parola_pulita
    FROM ParoleSingole
)
WHERE
    parola_pulita != ''
    AND parola_pulita NOT IN (
        'a', 'an', 'the', 'is', 'in', 'on', 'for', 'with', 'of', 'to', 'and', 'rt', 'I', 'you', 'he', 'she', 'our', 'are', 'this', 'by', 'at', 'as', 'is', 'we', 'who', 'it', 'all', 'have', 'so', 'about', 'just'
    )
=======
   SELECT
      COALESCE(retweeted_status.full_text, retweeted_status.text) AS testo_completo
   FROM disasters
   WHERE
      retweeted_status IS NOT NULL
      AND COALESCE(retweeted_status.full_text, retweeted_status.text) RLIKE '(?i)hurricane|emergency|help'
),
ParoleSingole AS (
   SELECT
      explode(split(lower(testo_completo), '\\s+')) AS parola
   FROM TweetFiltrati
)
SELECT
   parola_pulita,
   COUNT(*) AS frequenza
FROM (
   SELECT regexp_replace(parola, '[^a-zA-Zàèéìòù]', '') AS parola_pulita
   FROM ParoleSingole
)
WHERE
   parola_pulita != ''
   AND parola_pulita NOT IN (
      'a', 'an', 'the', 'is', 'in', 'on', 'for', 'with', 'of', 'to', 'and', 'rt', 'I', 'you', 'he', 'she', 'our', 'are', 'this', 'by', 'at', 'as', 'is', 'we', 'who', 'it', 'all', 'have', 'so', 'about', 'just'
   )
>>>>>>> 205fee4e
GROUP BY parola_pulita
ORDER BY frequenza DESC


- Estrazione date
<<<<<<< HEAD
SELECT  CONCAT(SUBSTRING(created_at, 5, 7),  SUBSTRING(created_at, 27, 4)) AS GiornoCompleto
=======
SELECT  TO_DATE(CONCAT(SUBSTRING(created_at, 5, 7),  SUBSTRING(created_at, 27, 4)), 'MMM dd yyyy') AS GiornoCompleto
>>>>>>> 205fee4e
FROM  disasters
GROUP BY  GiornoCompleto
ORDER BY  GiornoCompleto


- Distribuzione di Tweet da ciascun utente nel corso dell'emergenza
WITH DataConGiorno AS (
<<<<<<< HEAD
    SELECT
        CONCAT(SUBSTRING(created_at, 5, 7),  SUBSTRING(created_at, 27, 4)) AS Giorno,
        retweeted_status
    FROM disasters
    WHERE retweeted_status IS NOT NULL AND created_at IS NOT NULL
)
SELECT
    Giorno,
    retweeted_status.user.name,
    retweeted_status.user.screen_name,
    MAX(retweeted_status.user.followers_count) AS Followers,
    COUNT(retweeted_status.id_str) AS NumeroTweet,
    SUM(retweeted_status.favorite_count) AS Mi_Piace_Totali
FROM
    DataConGiorno
GROUP BY
    Giorno,
    retweeted_status.user.name,
    retweeted_status.user.screen_name
ORDER BY
    Giorno ASC, Mi_Piace_Totali DESC;
=======
   SELECT
      TO_DATE(CONCAT(SUBSTRING(created_at, 5, 7),  SUBSTRING(created_at, 27, 4)), 'MMM dd yyyy') AS Giorno,
      retweeted_status
   FROM disasters
   WHERE retweeted_status IS NOT NULL AND created_at IS NOT NULL
)
SELECT
   Giorno,
   retweeted_status.user.name,
   retweeted_status.user.screen_name,
   MAX(retweeted_status.user.followers_count) AS Followers,
   COUNT(retweeted_status.id_str) AS NumeroTweet,
   SUM(retweeted_status.favorite_count) AS Mi_Piace_Totali
FROM
   DataConGiorno
GROUP BY
   Giorno,
   retweeted_status.user.name,
   retweeted_status.user.screen_name
ORDER BY
   Giorno ASC, Mi_Piace_Totali DESC;
>>>>>>> 205fee4e


- Distribuzione tweet inerenti all'emergenza nei giorni
WITH DataConGiorno AS (
<<<<<<< HEAD
    SELECT
        CONCAT(SUBSTRING(created_at, 5, 7),  SUBSTRING(created_at, 27, 4)) AS Giorno,
        retweeted_status,
        CONCAT_WS(', ',
            IF(LOWER(COALESCE(retweeted_status.full_text, retweeted_status.text)) LIKE '%hurricane%', 'hurricane', NULL),
            IF(LOWER(COALESCE(retweeted_status.full_text, retweeted_status.text)) LIKE '%emergency%', 'emergency', NULL),
            IF(LOWER(COALESCE(retweeted_status.full_text, retweeted_status.text)) LIKE '%fema%', 'fema', NULL),
            IF(LOWER(COALESCE(retweeted_status.full_text, retweeted_status.text)) LIKE '%donation%', 'donation', NULL),
            IF(LOWER(COALESCE(retweeted_status.full_text, retweeted_status.text)) LIKE '%disaster%', 'disaster', NULL),
            IF(LOWER(COALESCE(retweeted_status.full_text, retweeted_status.text)) LIKE '%storm%', 'storm', NULL),
            IF(LOWER(COALESCE(retweeted_status.full_text, retweeted_status.text)) LIKE '%relief%', 'relief', NULL),
            IF(LOWER(COALESCE(retweeted_status.full_text, retweeted_status.text)) LIKE '%rescue%', 'rescue', NULL),
            IF(LOWER(COALESCE(retweeted_status.full_text, retweeted_status.text)) LIKE '%damage%', 'damage', NULL),
            IF(LOWER(COALESCE(retweeted_status.full_text, retweeted_status.text)) LIKE '%flood%', 'flood', NULL),
            IF(LOWER(COALESCE(retweeted_status.full_text, retweeted_status.text)) LIKE '%wind%', 'wind', NULL),
            IF(LOWER(COALESCE(retweeted_status.full_text, retweeted_status.text)) LIKE '%volunteer%', 'volunteer', NULL),
            IF(LOWER(COALESCE(retweeted_status.full_text, retweeted_status.text)) LIKE '%support%', 'support', NULL),
            IF(LOWER(COALESCE(retweeted_status.full_text, retweeted_status.text)) LIKE '%help%', 'help', NULL),
            IF(LOWER(COALESCE(retweeted_status.full_text, retweeted_status.text)) LIKE '%victim%', 'victim', NULL)
        ) AS KeywordTrovate
    FROM disasters
    WHERE 
        retweeted_status IS NOT NULL AND created_at IS NOT NULL
        AND COALESCE(retweeted_status.full_text, retweeted_status.text) RLIKE '(?i)hurricane|emergency|FEMA|donation|disaster|storm|relief|rescue|damage|flood|wind|volunteer|support|help|victim'
)
SELECT
    Giorno,
    retweeted_status.user.name,
    retweeted_status.user.screen_name,
    MAX(retweeted_status.user.followers_count) AS Followers,
    COUNT(retweeted_status.id_str) AS NumeroTweet,
    SUM(retweeted_status.favorite_count) AS Mi_Piace_Totali
FROM
    DataConGiorno
GROUP BY
    Giorno,
    retweeted_status.user.name,
    retweeted_status.user.screen_name
ORDER BY
    Giorno ASC, Mi_Piace_Totali DESC;
=======
   SELECT
      TO_DATE(CONCAT(SUBSTRING(created_at, 5, 7),  SUBSTRING(created_at, 27, 4)), 'MMM dd yyyy') AS Giorno,
      retweeted_status,
      CONCAT_WS(', ',
         IF(LOWER(COALESCE(retweeted_status.full_text, retweeted_status.text)) LIKE '%hurricane%', 'hurricane', NULL),
         IF(LOWER(COALESCE(retweeted_status.full_text, retweeted_status.text)) LIKE '%emergency%', 'emergency', NULL),
         IF(LOWER(COALESCE(retweeted_status.full_text, retweeted_status.text)) LIKE '%fema%', 'fema', NULL),
         IF(LOWER(COALESCE(retweeted_status.full_text, retweeted_status.text)) LIKE '%donation%', 'donation', NULL),
         IF(LOWER(COALESCE(retweeted_status.full_text, retweeted_status.text)) LIKE '%disaster%', 'disaster', NULL),
         IF(LOWER(COALESCE(retweeted_status.full_text, retweeted_status.text)) LIKE '%storm%', 'storm', NULL),
         IF(LOWER(COALESCE(retweeted_status.full_text, retweeted_status.text)) LIKE '%relief%', 'relief', NULL),
         IF(LOWER(COALESCE(retweeted_status.full_text, retweeted_status.text)) LIKE '%rescue%', 'rescue', NULL),
         IF(LOWER(COALESCE(retweeted_status.full_text, retweeted_status.text)) LIKE '%damage%', 'damage', NULL),
         IF(LOWER(COALESCE(retweeted_status.full_text, retweeted_status.text)) LIKE '%flood%', 'flood', NULL),
         IF(LOWER(COALESCE(retweeted_status.full_text, retweeted_status.text)) LIKE '%wind%', 'wind', NULL),
         IF(LOWER(COALESCE(retweeted_status.full_text, retweeted_status.text)) LIKE '%volunteer%', 'volunteer', NULL),
         IF(LOWER(COALESCE(retweeted_status.full_text, retweeted_status.text)) LIKE '%support%', 'support', NULL),
         IF(LOWER(COALESCE(retweeted_status.full_text, retweeted_status.text)) LIKE '%help%', 'help', NULL),
         IF(LOWER(COALESCE(retweeted_status.full_text, retweeted_status.text)) LIKE '%victim%', 'victim', NULL)
      ) AS KeywordTrovate
   FROM disasters
   WHERE 
      retweeted_status IS NOT NULL AND created_at IS NOT NULL
      AND COALESCE(retweeted_status.full_text, retweeted_status.text) RLIKE '(?i)hurricane|emergency|FEMA|donation|disaster|storm|relief|rescue|damage|flood|wind|volunteer|support|help|victim'
)
SELECT
   Giorno,
   retweeted_status.user.name,
   retweeted_status.user.screen_name,
   MAX(retweeted_status.user.followers_count) AS Followers,
   COUNT(retweeted_status.id_str) AS NumeroTweet,
   SUM(retweeted_status.favorite_count) AS Mi_Piace_Totali
FROM
   DataConGiorno
GROUP BY
   Giorno,
   retweeted_status.user.name,
   retweeted_status.user.screen_name
ORDER BY
   Giorno ASC, Mi_Piace_Totali DESC;
>>>>>>> 205fee4e



- Distribuzione lavoro utenti relativa alla descrizione dell'account
WITH UtentiCategorizzati AS (
<<<<<<< HEAD
    SELECT
        retweeted_status,
        CASE
            WHEN LOWER(retweeted_status.user.description) RLIKE 'journalist|reporter|media|news'
                THEN 'Media/Giornalista'
            WHEN LOWER(retweeted_status.user.description) RLIKE 'volunteer|rescue|relief|red cross'
                THEN 'Volontario/Soccorritore'
            WHEN LOWER(retweeted_status.user.description) RLIKE 'official|government|department|emergency management|fema'
                THEN 'Governo/Ufficiale'
            WHEN LOWER(retweeted_status.user.description) RLIKE 'expert|scientist|researcher|meteorologist'
                THEN 'Esperto/Scienziato'
            WHEN LOWER(retweeted_status.user.description) RLIKE 'organization|ngo|non-profit'
                THEN 'Organizzazione/ONG'
            ELSE 'Non Specificato'
        END AS CategoriaUtente
    FROM disasters
    WHERE
        retweeted_status IS NOT NULL
        AND retweeted_status.user.description IS NOT NULL
)
SELECT
    CategoriaUtente,
    COUNT(DISTINCT retweeted_status.user.screen_name) AS NumeroUtentiUnici,
    COUNT(retweeted_status.id_str) AS NumeroTweetTotali
=======
   SELECT
      retweeted_status,
      CASE
         WHEN LOWER(retweeted_status.user.description) RLIKE 'journalist|reporter|media|news'
            THEN 'Media/Giornalista'
         WHEN LOWER(retweeted_status.user.description) RLIKE 'volunteer|rescue|relief|red cross'
            THEN 'Volontario/Soccorritore'
         WHEN LOWER(retweeted_status.user.description) RLIKE 'official|government|department|emergency management|fema'
            THEN 'Governo/Ufficiale'
         WHEN LOWER(retweeted_status.user.description) RLIKE 'expert|scientist|researcher|meteorologist'
            THEN 'Esperto/Scienziato'
         WHEN LOWER(retweeted_status.user.description) RLIKE 'organization|ngo|non-profit'
            THEN 'Organizzazione/ONG'
         ELSE 'Non Specificato'
      END AS CategoriaUtente
   FROM disasters
   WHERE
      retweeted_status IS NOT NULL
      AND retweeted_status.user.description IS NOT NULL
)
SELECT
   CategoriaUtente,
   COUNT(DISTINCT retweeted_status.user.screen_name) AS NumeroUtentiUnici,
   COUNT(retweeted_status.id_str) AS NumeroTweetTotali
>>>>>>> 205fee4e
FROM UtentiCategorizzati
WHERE CategoriaUtente != 'Non Specificato'
GROUP BY CategoriaUtente
ORDER BY NumeroUtentiUnici DESC; 


FRONTEND:
- Filtri dinamici come:
   1. Filtrare per utente (screen_name, verified)
   2. Filtrare per data / intervallo temporale
   3. Filtrare per parola chiave o hashtag nel tweet
   4. Mostrare grafici di trend temporale, top utenti o top tweet
   5. Limita risultati non funziona con la show (che mostra max 20 righe)<|MERGE_RESOLUTION|>--- conflicted
+++ resolved
@@ -7,38 +7,6 @@
                 CAST(regexp_extract(place.bounding_box.coordinates, '\\[\\[\\[-?\\d+\\.?\\d*,\\s*(-?\\d+\\.?\\d*)\\],.*,\\[-?\\d+\\.?\\d*,\\s*(-?\\d+\\.?\\d*)\\].*', 1) AS DOUBLE) +
                 CAST(regexp_extract(place.bounding_box.coordinates, '\\[\\[\\[-?\\d+\\.?\\d*,\\s*-?\\d+\\.?\\d*\\],.*,\\[-?\\d+\\.?\\d*,\\s*(-?\\d+\\.?\\d*)\\].*', 2) AS DOUBLE)
             ) / 2
-<<<<<<< HEAD
-    ) AS Latitude,
-   COALESCE(
-            CAST(split(regexp_replace(coordinates.coordinates, '[ \\[\\]]', ''), ',')[0] AS DOUBLE),
-            (
-                CAST(regexp_extract(place.bounding_box.coordinates, '\\[\\[\\[(-?\\d+\\.?\\d*),\\s*-?\\d+\\.?\\d*\\],.*,\\[(-?\\d+\\.?\\d*),\\s*-?\\d+\\.?\\d*\\].*', 1) AS DOUBLE) +
-                CAST(regexp_extract(place.bounding_box.coordinates, '\\[\\[\\[-?\\d+\\.?\\d*,\\s*-?\\d+\\.?\\d*\\],.*,\\[(-?\\d+\\.?\\d*),\\s*-?\\d+\\.?\\d*\\].*', 2) AS DOUBLE)
-            ) / 2
-        ) AS Longitude,
-    place.name as Luogo,
-    CASE
-        WHEN LOWER(COALESCE(full_text, text)) RLIKE '\\b(sos|trapped|911|mayday)\\b' THEN 3 -- Massima Urgenza
-        WHEN LOWER(COALESCE(full_text, text)) RLIKE '\\b(stuck|rescue|rising|surrounded)\\b' THEN 2 -- Alta Urgenza
-        WHEN LOWER(COALESCE(full_text, text)) RLIKE '\\b(help|assistance)\\b' THEN 1 -- Urgenza Standard
-        ELSE 0
-    END AS PunteggioUrgenza,
-
-    'Precise (GPS del Tweet)' AS TipoPosizione,
-    COALESCE(full_text, text) AS TestoTweet,
-    user.screen_name AS Utente,
-    created_at AS Orario
-
-FROM disasters
-WHERE 
-    COALESCE(full_text, text) RLIKE '(?i)\\b(need help|needs help|send help|please help|we are stuck|i am stuck|we are trapped|i am trapped|stuck in|trapped by|water is rising|sos|need rescue|send rescue|hit|hitted|#Fay|#Rescue|#911US)\\b'
-    AND coordinates IS NOT NULL
-    AND coordinates.coordinates IS NOT NULL
-
-ORDER BY    
-    Orario DESC,
-    PunteggioUrgenza DESC; 
-=======
    ) AS Latitude,
    COALESCE(
             CAST(split(regexp_replace(coordinates.coordinates, '[ \\[\\]]', ''), ',')[0] AS DOUBLE),
@@ -64,51 +32,13 @@
    COALESCE(full_text, text) RLIKE '(?i)\\b(need help|needs help|send help|please help|we are stuck|i am stuck|we are trapped|i am trapped|stuck in|trapped by|water is rising|sos|need rescue|send rescue|hit|hitted|#Fay|#Rescue|#911US)\\b'
    AND coordinates IS NOT NULL
    AND coordinates.coordinates IS NOT NULL
-
 ORDER BY    
    PunteggioUrgenza DESC, Data ASC
->>>>>>> 205fee4e
 
 
 
 
 - Analisi temporale (Volume di tweet per giorno/ora) (Eventi di disastro correlati a picchi di tweet) (Possibilità di costruire grafici temporali delle interazioni)
-<<<<<<< HEAD
-- Numero medio di like e retweet per utente o per tipo di tweet -> more: individua possibili bot
-
-- Grado di engagement: originale vs retweet (retweeted_status)
-SELECT
-    user.name AS NomeAmplificatore,
-    user.followers_count AS FollowerAmplificatore,
-    user.verified AS AmplificatoreVerificato,
-
-    favorite_count AS MiPiaceDelRetweet,
-    retweet_count AS RetweetDelRetweet,
-    reply_count  AS RisposteDelRetweet,
-    quote_count AS CitazioniDelRetweet,
-    (
-        favorite_count +
-        retweet_count +
-        reply_count +
-        quote_count
-    ) AS InterazioniTotaliDelRetweet,
-
-    retweeted_status.user.name AS NomeAutoreOriginale,
-    retweeted_status.user.followers_count AS FollowerAutoreOriginale,
-    retweeted_status.user.verified AS AutoreOriginaleVerificato,
-
-    retweeted_status.favorite_count AS MiPiaceOriginale,
-    retweeted_status.retweet_count AS RetweetOriginale,
-    retweeted_status.reply_count AS RisposteOriginale,
-    retweeted_status.quote_count AS CitazioniOriginale,
-    (
-        retweeted_status.favorite_count +
-        retweeted_status.retweet_count +
-        retweeted_status.reply_count +
-        retweeted_status.quote_count
-    ) AS InterazioniTotaliOriginale
-
-=======
 SELECT
    TO_DATE(CONCAT(SUBSTRING(created_at, 5, 7),  SUBSTRING(created_at, 27, 4)), 'MMM dd yyyy') AS Data,
    CONCAT(SUBSTRING(created_at, 12, 2), ':', SUBSTRING(created_at, 15, 2)) AS Orario,
@@ -189,8 +119,6 @@
       retweeted_status.reply_count +
       retweeted_status.quote_count
    ) AS InterazioniTotaliOriginale
-
->>>>>>> 205fee4e
 FROM disasters
 WHERE retweeted_status IS NOT NULL
 ORDER BY InterazioniTotaliOriginale DESC
@@ -198,32 +126,6 @@
 
 - Parole più utilizzate (es. le parole utilizzate possono aumentare la visibilità del tweet?) (Analisi testuale sui contenuti dei tweet (es. presenza di parole chiave legate a disastri naturali))
 WITH TweetFiltrati AS (
-<<<<<<< HEAD
-    SELECT
-        COALESCE(retweeted_status.full_text, retweeted_status.text) AS testo_completo
-    FROM disasters
-    WHERE
-        retweeted_status IS NOT NULL
-        AND COALESCE(retweeted_status.full_text, retweeted_status.text) RLIKE '(?i)hurricane|emergency|help'
-),
-ParoleSingole AS (
-    SELECT
-        explode(split(lower(testo_completo), '\\s+')) AS parola
-    FROM TweetFiltrati
-)
-SELECT
-    parola_pulita,
-    COUNT(*) AS frequenza
-FROM (
-    SELECT regexp_replace(parola, '[^a-zA-Zàèéìòù]', '') AS parola_pulita
-    FROM ParoleSingole
-)
-WHERE
-    parola_pulita != ''
-    AND parola_pulita NOT IN (
-        'a', 'an', 'the', 'is', 'in', 'on', 'for', 'with', 'of', 'to', 'and', 'rt', 'I', 'you', 'he', 'she', 'our', 'are', 'this', 'by', 'at', 'as', 'is', 'we', 'who', 'it', 'all', 'have', 'so', 'about', 'just'
-    )
-=======
    SELECT
       COALESCE(retweeted_status.full_text, retweeted_status.text) AS testo_completo
    FROM disasters
@@ -248,17 +150,12 @@
    AND parola_pulita NOT IN (
       'a', 'an', 'the', 'is', 'in', 'on', 'for', 'with', 'of', 'to', 'and', 'rt', 'I', 'you', 'he', 'she', 'our', 'are', 'this', 'by', 'at', 'as', 'is', 'we', 'who', 'it', 'all', 'have', 'so', 'about', 'just'
    )
->>>>>>> 205fee4e
 GROUP BY parola_pulita
 ORDER BY frequenza DESC
 
 
 - Estrazione date
-<<<<<<< HEAD
-SELECT  CONCAT(SUBSTRING(created_at, 5, 7),  SUBSTRING(created_at, 27, 4)) AS GiornoCompleto
-=======
 SELECT  TO_DATE(CONCAT(SUBSTRING(created_at, 5, 7),  SUBSTRING(created_at, 27, 4)), 'MMM dd yyyy') AS GiornoCompleto
->>>>>>> 205fee4e
 FROM  disasters
 GROUP BY  GiornoCompleto
 ORDER BY  GiornoCompleto
@@ -266,29 +163,6 @@
 
 - Distribuzione di Tweet da ciascun utente nel corso dell'emergenza
 WITH DataConGiorno AS (
-<<<<<<< HEAD
-    SELECT
-        CONCAT(SUBSTRING(created_at, 5, 7),  SUBSTRING(created_at, 27, 4)) AS Giorno,
-        retweeted_status
-    FROM disasters
-    WHERE retweeted_status IS NOT NULL AND created_at IS NOT NULL
-)
-SELECT
-    Giorno,
-    retweeted_status.user.name,
-    retweeted_status.user.screen_name,
-    MAX(retweeted_status.user.followers_count) AS Followers,
-    COUNT(retweeted_status.id_str) AS NumeroTweet,
-    SUM(retweeted_status.favorite_count) AS Mi_Piace_Totali
-FROM
-    DataConGiorno
-GROUP BY
-    Giorno,
-    retweeted_status.user.name,
-    retweeted_status.user.screen_name
-ORDER BY
-    Giorno ASC, Mi_Piace_Totali DESC;
-=======
    SELECT
       TO_DATE(CONCAT(SUBSTRING(created_at, 5, 7),  SUBSTRING(created_at, 27, 4)), 'MMM dd yyyy') AS Giorno,
       retweeted_status
@@ -310,53 +184,10 @@
    retweeted_status.user.screen_name
 ORDER BY
    Giorno ASC, Mi_Piace_Totali DESC;
->>>>>>> 205fee4e
 
 
 - Distribuzione tweet inerenti all'emergenza nei giorni
 WITH DataConGiorno AS (
-<<<<<<< HEAD
-    SELECT
-        CONCAT(SUBSTRING(created_at, 5, 7),  SUBSTRING(created_at, 27, 4)) AS Giorno,
-        retweeted_status,
-        CONCAT_WS(', ',
-            IF(LOWER(COALESCE(retweeted_status.full_text, retweeted_status.text)) LIKE '%hurricane%', 'hurricane', NULL),
-            IF(LOWER(COALESCE(retweeted_status.full_text, retweeted_status.text)) LIKE '%emergency%', 'emergency', NULL),
-            IF(LOWER(COALESCE(retweeted_status.full_text, retweeted_status.text)) LIKE '%fema%', 'fema', NULL),
-            IF(LOWER(COALESCE(retweeted_status.full_text, retweeted_status.text)) LIKE '%donation%', 'donation', NULL),
-            IF(LOWER(COALESCE(retweeted_status.full_text, retweeted_status.text)) LIKE '%disaster%', 'disaster', NULL),
-            IF(LOWER(COALESCE(retweeted_status.full_text, retweeted_status.text)) LIKE '%storm%', 'storm', NULL),
-            IF(LOWER(COALESCE(retweeted_status.full_text, retweeted_status.text)) LIKE '%relief%', 'relief', NULL),
-            IF(LOWER(COALESCE(retweeted_status.full_text, retweeted_status.text)) LIKE '%rescue%', 'rescue', NULL),
-            IF(LOWER(COALESCE(retweeted_status.full_text, retweeted_status.text)) LIKE '%damage%', 'damage', NULL),
-            IF(LOWER(COALESCE(retweeted_status.full_text, retweeted_status.text)) LIKE '%flood%', 'flood', NULL),
-            IF(LOWER(COALESCE(retweeted_status.full_text, retweeted_status.text)) LIKE '%wind%', 'wind', NULL),
-            IF(LOWER(COALESCE(retweeted_status.full_text, retweeted_status.text)) LIKE '%volunteer%', 'volunteer', NULL),
-            IF(LOWER(COALESCE(retweeted_status.full_text, retweeted_status.text)) LIKE '%support%', 'support', NULL),
-            IF(LOWER(COALESCE(retweeted_status.full_text, retweeted_status.text)) LIKE '%help%', 'help', NULL),
-            IF(LOWER(COALESCE(retweeted_status.full_text, retweeted_status.text)) LIKE '%victim%', 'victim', NULL)
-        ) AS KeywordTrovate
-    FROM disasters
-    WHERE 
-        retweeted_status IS NOT NULL AND created_at IS NOT NULL
-        AND COALESCE(retweeted_status.full_text, retweeted_status.text) RLIKE '(?i)hurricane|emergency|FEMA|donation|disaster|storm|relief|rescue|damage|flood|wind|volunteer|support|help|victim'
-)
-SELECT
-    Giorno,
-    retweeted_status.user.name,
-    retweeted_status.user.screen_name,
-    MAX(retweeted_status.user.followers_count) AS Followers,
-    COUNT(retweeted_status.id_str) AS NumeroTweet,
-    SUM(retweeted_status.favorite_count) AS Mi_Piace_Totali
-FROM
-    DataConGiorno
-GROUP BY
-    Giorno,
-    retweeted_status.user.name,
-    retweeted_status.user.screen_name
-ORDER BY
-    Giorno ASC, Mi_Piace_Totali DESC;
-=======
    SELECT
       TO_DATE(CONCAT(SUBSTRING(created_at, 5, 7),  SUBSTRING(created_at, 27, 4)), 'MMM dd yyyy') AS Giorno,
       retweeted_status,
@@ -397,38 +228,11 @@
    retweeted_status.user.screen_name
 ORDER BY
    Giorno ASC, Mi_Piace_Totali DESC;
->>>>>>> 205fee4e
 
 
 
 - Distribuzione lavoro utenti relativa alla descrizione dell'account
 WITH UtentiCategorizzati AS (
-<<<<<<< HEAD
-    SELECT
-        retweeted_status,
-        CASE
-            WHEN LOWER(retweeted_status.user.description) RLIKE 'journalist|reporter|media|news'
-                THEN 'Media/Giornalista'
-            WHEN LOWER(retweeted_status.user.description) RLIKE 'volunteer|rescue|relief|red cross'
-                THEN 'Volontario/Soccorritore'
-            WHEN LOWER(retweeted_status.user.description) RLIKE 'official|government|department|emergency management|fema'
-                THEN 'Governo/Ufficiale'
-            WHEN LOWER(retweeted_status.user.description) RLIKE 'expert|scientist|researcher|meteorologist'
-                THEN 'Esperto/Scienziato'
-            WHEN LOWER(retweeted_status.user.description) RLIKE 'organization|ngo|non-profit'
-                THEN 'Organizzazione/ONG'
-            ELSE 'Non Specificato'
-        END AS CategoriaUtente
-    FROM disasters
-    WHERE
-        retweeted_status IS NOT NULL
-        AND retweeted_status.user.description IS NOT NULL
-)
-SELECT
-    CategoriaUtente,
-    COUNT(DISTINCT retweeted_status.user.screen_name) AS NumeroUtentiUnici,
-    COUNT(retweeted_status.id_str) AS NumeroTweetTotali
-=======
    SELECT
       retweeted_status,
       CASE
@@ -453,7 +257,6 @@
    CategoriaUtente,
    COUNT(DISTINCT retweeted_status.user.screen_name) AS NumeroUtentiUnici,
    COUNT(retweeted_status.id_str) AS NumeroTweetTotali
->>>>>>> 205fee4e
 FROM UtentiCategorizzati
 WHERE CategoriaUtente != 'Non Specificato'
 GROUP BY CategoriaUtente
